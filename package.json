{
    "name": "h5p-editor",
    "version": "v0.0.1",
    "description": "The H5P-Editor-Nodejs-library is a port of the H5P-Editor-PHP-library for Nodejs.",
    "repository": {
        "type": "git",
        "url": "https://github.com/Lumieducation/H5P-Editor-Nodejs-library"
    },
    "scripts": {
<<<<<<< HEAD
        "postinstall": "scripts/download-core.sh 1.22.0 && cp -r src/client h5p/editor/wp && npm run download:content",
        "start": "node ./examples/express",
        "clean": "rm -rf build && rm -rf dist",
        "uninstall": "rm -rf test/data/hub-content && npm run clean && rm -rf node_modules",
        "build": "npx babel src --out-dir build",
        "build:watch": "npx babel src --watch --out-dir build",
=======
        "postinstall": "npm run download:content",
        "uninstall": "rm -rf node_modules",
>>>>>>> 609c1b45
        "download:content": "node scripts/download-examples.js test/data/content-type-cache/real-content-types.json test/data/hub-content",
        "ci": "npm run lint && npm run test",
        "lint": "eslint ./src",
        "test": "npm run build && jest",
        "test:watch": "npm run build && jest --watch"
    },
    "author": "Jan Philip Schellenberg",
    "dependencies": {
        "adm-zip": "^0.4.13",
        "ajv": "^6.10.2",
        "axios": "^0.19.0",
        "crc": "^3.8.0",
        "escape-html": "^1.0.3",
        "fs-extra": "^8.1.0",
        "glob-promise": "^3.4.0",
        "merge": "^1.2.1",
        "mkdirp": "^0.5.1",
        "promisepipe": "^3.0.0",
        "qs": "^6.7.0",
        "tmp-promise": "^2.0.2",
        "unzipper": "^0.10.3",
        "yauzl-promise": "^2.1.3"
    },
    "devDependencies": {
        "axios-mock-adapter": "^1.17.0",
        "eslint": "^6.1.0",
        "eslint-config-prettier": "^6.0.0",
        "eslint-plugin-jest": "^22.15.0",
        "jest": "^24.8.0",
        "mockdate": "^2.0.4",
        "shortid": "^2.2.14"
    },
    "main": "./src/index.js"
}<|MERGE_RESOLUTION|>--- conflicted
+++ resolved
@@ -7,22 +7,13 @@
         "url": "https://github.com/Lumieducation/H5P-Editor-Nodejs-library"
     },
     "scripts": {
-<<<<<<< HEAD
-        "postinstall": "scripts/download-core.sh 1.22.0 && cp -r src/client h5p/editor/wp && npm run download:content",
-        "start": "node ./examples/express",
-        "clean": "rm -rf build && rm -rf dist",
-        "uninstall": "rm -rf test/data/hub-content && npm run clean && rm -rf node_modules",
-        "build": "npx babel src --out-dir build",
-        "build:watch": "npx babel src --watch --out-dir build",
-=======
         "postinstall": "npm run download:content",
         "uninstall": "rm -rf node_modules",
->>>>>>> 609c1b45
         "download:content": "node scripts/download-examples.js test/data/content-type-cache/real-content-types.json test/data/hub-content",
         "ci": "npm run lint && npm run test",
         "lint": "eslint ./src",
-        "test": "npm run build && jest",
-        "test:watch": "npm run build && jest --watch"
+        "test": "jest",
+        "test:watch": "jest --watch"
     },
     "author": "Jan Philip Schellenberg",
     "dependencies": {
