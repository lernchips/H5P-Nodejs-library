require("@babel/core");
require("@babel/register");
require("babel-polyfill");

const os = require("os");
const express = require('express');
const path = require('path');
const bodyParser = require('body-parser');
const fileUpload = require('express-fileupload');
const fs = require('fs');
const fsextra = require('fs-extra');
const mkdirp = require('mkdirp');
const shortid = require('shortid');

const InMemoryStorage = require('../test/mockups/in-memory-storage');
const H5PEditorConfig = require('../build/config');
const LibraryManager = require('../src/library-manager');
const FileLibraryStorage = require('../src/file-library-storage');
const User = require('../test/mockups/user');
const TranslationService = require('../src/translation-service');
const H5PEditor = require('../build');

const start = async () => {
    const server = express();

    const valueStorage = new InMemoryStorage();
    const config = new H5PEditorConfig(valueStorage);
    config.uuid = '8de62c47-f335-42f6-909d-2d8f4b7fb7f5';
    const libraryManager = new LibraryManager(new FileLibraryStorage(
        `${path.resolve('')}/h5p/libraries`
    ));
    const user = new User();
    const englishStrings = await fsextra.readJSON(`${path.resolve('')}/src/translations/en.json`);
    const translationService = new TranslationService(englishStrings);

<<<<<<< HEAD
    const h5pEditor = new H5PEditor(
        {
            loadSemantics: (machineName, majorVersion, minorVersion) => {
                return Promise.resolve(
                    require(`../h5p/libraries/${machineName}-${majorVersion}.${minorVersion}/semantics.json`)
                );
            },
            loadLibrary: (machineName, majorVersion, minorVersion) => {
                return Promise.resolve(
                    require(`../h5p/libraries/${machineName}-${majorVersion}.${minorVersion}/library.json`)
                );
            },
            saveContentFile: (contentId, field, file) => {
                return new Promise(resolve => {
                    const dir = `${path.resolve()}/h5p/content/${contentId}/content/`;
                    mkdirp(dir, () => {
                        fs.writeFile(`${dir}${file.name}`, file.data, () => {
                            resolve();
                        });
                    });
                })
            },
            saveH5P: (contentId, h5pJson) => {
                return new Promise(resolve => {
                    const dir = `${path.resolve('')}/h5p/content/${contentId}/`;
                    mkdirp(dir, () => {
                        fs.writeFile(
                            `${dir}/h5p.json`,
                            JSON.stringify(h5pJson),
                            'utf8',
                            () => {
                                resolve();
                            }
                        );
                    });
=======
const readJson = file => new Promise((y, n) =>
    fs.readFile(file, 'utf8', (err, data) => {
        if (err) return n(err);
        y(JSON.parse(data));
    }))

const h5pEditor = new H5PEditor(
    {
        loadSemantics: (machineName, majorVersion, minorVersion) => {
            return readJson(`h5p/libraries/${machineName}-${majorVersion}.${minorVersion}/semantics.json`)
        },
        loadLibrary: (machineName, majorVersion, minorVersion) => {
            return readJson(`h5p/libraries/${machineName}-${majorVersion}.${minorVersion}/library.json`)
        },
        saveContentFile: (contentId, field, file) => {
            return new Promise(resolve => {
                const dir = `${path.resolve()}/h5p/content/${contentId}/content/`;
                mkdirp(dir, () => {
                    fs.writeFile(`${dir}${file.name}`, file.data, () => {
                        resolve();
                    });
                });
            });
        },
        saveH5P: (contentId, h5pJson) => {
            return new Promise(resolve => {
                const dir = `${path.resolve('')}/h5p/content/${contentId}/`;
                mkdirp(dir, () => {
                    fs.writeFile(
                        `${dir}/h5p.json`,
                        JSON.stringify(h5pJson),
                        'utf8',
                        resolve
                    );
>>>>>>> 0b8fdd8e
                });
            },
            loadH5PJson: contentId => {
                const dir = `${path.resolve('')}/h5p/content/${contentId}`;

<<<<<<< HEAD
                return Promise.resolve(require(`${dir}/h5p.json`));
            },
            loadContent: contentId => {
                return new Promise(resolve => {
                    const dir = `${path.resolve(
                        ''
                    )}/h5p/content/${contentId}/content`;
                    resolve(require(`${dir}/content.json`));
                });
            },
            saveContent: (contentId, content) => {
                return new Promise(resolve => {
                    const dir = `${path.resolve(
                        ''
                    )}/h5p/content/${contentId}/content`;
                    mkdirp(dir, () => {
                        fs.writeFile(
                            `${dir}/content.json`,
                            JSON.stringify(content),
                            'utf8',
                            () => {
                                resolve();
=======
            return readJson(`${dir}/h5p.json`);
        },
        loadContent: contentId => {
            return readJson(`h5p/content/${contentId}/content/content.json`);
        },
        saveContent: (contentId, content) => {
            return new Promise(resolve => {
                const dir = `h5p/content/${contentId}/content`;
                mkdirp(dir, () => {
                    fs.writeFile(
                        `${dir}/content.json`,
                        JSON.stringify(content),
                        'utf8',
                        () => {
                            resolve();
                        }
                    );
                });
            });
        },
        loadLanguage: (machineName, majorVersion, minorVersion, language) => {
            return readJson(`h5p/libraries/${machineName}-${majorVersion}.${minorVersion}/language/${language}.json`)
                .catch(() => null)
        },
        listLanguages: (machineName, majorVersion, minorVersion) => {
            return new Promise(resolve => {
                try {
                    fs.readdir(
                        `${path.resolve()}/h5p/libraries/${machineName}-${majorVersion}.${minorVersion}/language`,
                        (error, files) => {
                            if (error) {
                                resolve([]);
>>>>>>> 0b8fdd8e
                            }
                        );
                    });
                });
            },
            loadLanguage: (machineName, majorVersion, minorVersion, language) => {
                return new Promise(resolve => {
                    try {
                        resolve(
                            require(`../h5p/libraries/${machineName}-${majorVersion}.${minorVersion}/language/${language}.json`)
                        );
                    } catch (error) {
                        resolve(null);
                    }
                });
            },
            listLanguages: (machineName, majorVersion, minorVersion) => {
                return new Promise(resolve => {
                    try {
                        fs.readdir(
                            `${path.resolve()}/h5p/libraries/${machineName}-${majorVersion}.${minorVersion}/language`,
                            (error, files) => {
                                if (error) {
                                    resolve([]);
                                }
                                resolve(
                                    files.map(file => file.replace('.json', ''))
                                );
                            }
                        );
                    } catch (err) {
                        resolve([]);
                    }
                });
            },
            saveLibraryFile: (filePath, stream) => {
                const fullPath = `h5p/libraries/${filePath}`;

                return new Promise(y => fs.mkdir(path.dirname(fullPath), { recursive: true }, y))
                    .then(() => new Promise(y =>
                        stream.pipe(fs.createWriteStream(fullPath))
                            .on('finish', y)))
            },
            saveContentFile2: (id, filePath, stream) => {
                const fullPath = `h5p/content/${id}/${filePath}`;

                return new Promise(y => fs.mkdir(path.dirname(fullPath), { recursive: true }, y))
                    .then(() => new Promise(y =>
                        stream.pipe(fs.createWriteStream(fullPath))
                            .on('finish', y)))
            }
        },
        {
            baseUrl: '/h5p',
            ajaxPath: '/ajax?action=',
            libraryUrl: '/h5p/editor/', // this is confusing as it loads no library but the editor-library files (needed for the ckeditor)
            filesPath: '/h5p/content'
        },
        valueStorage,
        config,
        libraryManager,
        user,
        translationService
    );

    const h5pRoute = '/h5p';

    server.use(bodyParser.json());
    server.use(
        bodyParser.urlencoded({
            extended: true
        })
    );
    server.use(
        fileUpload({
            limits: { fileSize: 50 * 1024 * 1024 }
        })
    );

<<<<<<< HEAD
    server.use(h5pRoute, express.static(`${path.resolve('')}/h5p`));
=======
server.get('/', (req, res) => {
    if (!req.query.contentId) {
        res.redirect(`?contentId=${shortid()}`);
    }
    h5pEditor.render(req.query.contentId)
        .then(page => res.end(page));
});
>>>>>>> 0b8fdd8e

    server.get('/', (req, res) => {
        if (!req.query.contentId) {
            res.redirect(`?contentId=${shortid()}`);
        }
        h5pEditor.render().then(h5pEditorPage => {
            res.end(h5pEditorPage);
        });
    });

    server.get('/params', (req, res) => {
        h5pEditor
            .loadH5P(req.query.contentId)
            .then(content => {
                res.status(200).json(content);
            })
            .catch(() => {
                res.status(404).end();
            });
    });

    server.get('/ajax', (req, res) => {
        const { action } = req.query;
        const { majorVersion, minorVersion, machineName, language } = req.query;

        switch (action) {
            case 'content-type-cache':
                h5pEditor.getContentTypeCache().then(contentTypeCache => {
                    res.status(200).json(contentTypeCache);
                });
                break;

            case 'libraries':
                h5pEditor
                    .getLibraryData(
                        machineName,
                        majorVersion,
                        minorVersion,
                        language
                    )
                    .then(library => {
                        res.status(200).json(library);
                    });
                break;

            default:
                res.status(400).end();
                break;
        }
    });

    server.post('/', (req, res) => {
        h5pEditor
            .saveH5P(
                req.query.contentId,
                req.body.params.params,
                req.body.params.metadata,
                req.body.library
            )
            .then(() => {
                res.status(200).end();
            });
    });

    server.post('/ajax', (req, res) => {
        const { action } = req.query;
        switch (action) {

            case 'libraries':
                h5pEditor.getLibraryOverview(req.body.libraries).then(libraries => {
                    res.status(200).json(libraries);
                });
                break;

            case 'files':
                h5pEditor
                    .saveContentFile(
                        req.body.contentId === '0'
                            ? req.query.contentId
                            : req.body.contentId,
                        JSON.parse(req.body.field),
                        req.files.file
                    )
                    .then(response => {
                        res.status(200).json(response);
                    });
                break;

<<<<<<< HEAD
            case 'library-install':
                h5pEditor.installLibrary(req.query.id)
                    .then(() => h5pEditor.getContentTypeCache()
                        .then(contentTypeCache => {
                            res.status(200).json({ success: true, data: contentTypeCache });
                        }))
                break;

            case 'library-upload':
                h5pEditor.uploadPackage(req.files.h5p.data)
                    .then(contentId => Promise.all([
                        h5pEditor.loadH5P(contentId),
                        h5pEditor.getContentTypeCache()
                    ])

                        .then(([content, contentTypes]) =>
                            res.status(200).json({
                                success: true,
                                data: {
                                    h5p: content.h5p,
                                    content: content.params,
                                    contentTypes
                                }
                            })))
                break;

            default:
                res.status(500).end('NOT IMPLEMENTED');
                break;
        }
    });
=======
        case 'library-upload':
            h5pEditor.uploadPackage(req.query.contentId, req.files.h5p.data)
                .then(() => Promise.all([
                    h5pEditor.loadH5P(req.query.contentId),
                    h5pEditor.getContentTypeCache()
                ])

                    .then(([content, contentTypes]) =>
                        res.status(200).json({
                            success: true,
                            data: {
                                h5p: content.h5p,
                                content: content.params.params,
                                contentTypes
                            }
                        })))
            break;
>>>>>>> 0b8fdd8e

    server.listen(process.env.PORT || 8080, () => {
        console.log(`server running at http://${os.hostname()}:${process.env.PORT || 8080}`);
    });
}

start();<|MERGE_RESOLUTION|>--- conflicted
+++ resolved
@@ -33,18 +33,19 @@
     const englishStrings = await fsextra.readJSON(`${path.resolve('')}/src/translations/en.json`);
     const translationService = new TranslationService(englishStrings);
 
-<<<<<<< HEAD
+    const readJson = file => new Promise((y, n) =>
+        fs.readFile(file, 'utf8', (err, data) => {
+            if (err) return n(err);
+            y(JSON.parse(data));
+        }))
+
     const h5pEditor = new H5PEditor(
         {
             loadSemantics: (machineName, majorVersion, minorVersion) => {
-                return Promise.resolve(
-                    require(`../h5p/libraries/${machineName}-${majorVersion}.${minorVersion}/semantics.json`)
-                );
+                return readJson(`h5p/libraries/${machineName}-${majorVersion}.${minorVersion}/semantics.json`)
             },
             loadLibrary: (machineName, majorVersion, minorVersion) => {
-                return Promise.resolve(
-                    require(`../h5p/libraries/${machineName}-${majorVersion}.${minorVersion}/library.json`)
-                );
+                return readJson(`h5p/libraries/${machineName}-${majorVersion}.${minorVersion}/library.json`)
             },
             saveContentFile: (contentId, field, file) => {
                 return new Promise(resolve => {
@@ -54,7 +55,7 @@
                             resolve();
                         });
                     });
-                })
+                });
             },
             saveH5P: (contentId, h5pJson) => {
                 return new Promise(resolve => {
@@ -64,68 +65,22 @@
                             `${dir}/h5p.json`,
                             JSON.stringify(h5pJson),
                             'utf8',
-                            () => {
-                                resolve();
-                            }
+                            resolve
                         );
                     });
-=======
-const readJson = file => new Promise((y, n) =>
-    fs.readFile(file, 'utf8', (err, data) => {
-        if (err) return n(err);
-        y(JSON.parse(data));
-    }))
-
-const h5pEditor = new H5PEditor(
-    {
-        loadSemantics: (machineName, majorVersion, minorVersion) => {
-            return readJson(`h5p/libraries/${machineName}-${majorVersion}.${minorVersion}/semantics.json`)
-        },
-        loadLibrary: (machineName, majorVersion, minorVersion) => {
-            return readJson(`h5p/libraries/${machineName}-${majorVersion}.${minorVersion}/library.json`)
-        },
-        saveContentFile: (contentId, field, file) => {
-            return new Promise(resolve => {
-                const dir = `${path.resolve()}/h5p/content/${contentId}/content/`;
-                mkdirp(dir, () => {
-                    fs.writeFile(`${dir}${file.name}`, file.data, () => {
-                        resolve();
-                    });
-                });
-            });
-        },
-        saveH5P: (contentId, h5pJson) => {
-            return new Promise(resolve => {
-                const dir = `${path.resolve('')}/h5p/content/${contentId}/`;
-                mkdirp(dir, () => {
-                    fs.writeFile(
-                        `${dir}/h5p.json`,
-                        JSON.stringify(h5pJson),
-                        'utf8',
-                        resolve
-                    );
->>>>>>> 0b8fdd8e
                 });
             },
             loadH5PJson: contentId => {
                 const dir = `${path.resolve('')}/h5p/content/${contentId}`;
 
-<<<<<<< HEAD
-                return Promise.resolve(require(`${dir}/h5p.json`));
+                return readJson(`${dir}/h5p.json`);
             },
             loadContent: contentId => {
-                return new Promise(resolve => {
-                    const dir = `${path.resolve(
-                        ''
-                    )}/h5p/content/${contentId}/content`;
-                    resolve(require(`${dir}/content.json`));
-                });
+                return readJson(`h5p/content/${contentId}/content/content.json`);
             },
             saveContent: (contentId, content) => {
                 return new Promise(resolve => {
-                    const dir = `${path.resolve(
-                        ''
-                    )}/h5p/content/${contentId}/content`;
+                    const dir = `h5p/content/${contentId}/content`;
                     mkdirp(dir, () => {
                         fs.writeFile(
                             `${dir}/content.json`,
@@ -133,55 +88,14 @@
                             'utf8',
                             () => {
                                 resolve();
-=======
-            return readJson(`${dir}/h5p.json`);
-        },
-        loadContent: contentId => {
-            return readJson(`h5p/content/${contentId}/content/content.json`);
-        },
-        saveContent: (contentId, content) => {
-            return new Promise(resolve => {
-                const dir = `h5p/content/${contentId}/content`;
-                mkdirp(dir, () => {
-                    fs.writeFile(
-                        `${dir}/content.json`,
-                        JSON.stringify(content),
-                        'utf8',
-                        () => {
-                            resolve();
-                        }
-                    );
-                });
-            });
-        },
-        loadLanguage: (machineName, majorVersion, minorVersion, language) => {
-            return readJson(`h5p/libraries/${machineName}-${majorVersion}.${minorVersion}/language/${language}.json`)
-                .catch(() => null)
-        },
-        listLanguages: (machineName, majorVersion, minorVersion) => {
-            return new Promise(resolve => {
-                try {
-                    fs.readdir(
-                        `${path.resolve()}/h5p/libraries/${machineName}-${majorVersion}.${minorVersion}/language`,
-                        (error, files) => {
-                            if (error) {
-                                resolve([]);
->>>>>>> 0b8fdd8e
                             }
                         );
                     });
                 });
             },
             loadLanguage: (machineName, majorVersion, minorVersion, language) => {
-                return new Promise(resolve => {
-                    try {
-                        resolve(
-                            require(`../h5p/libraries/${machineName}-${majorVersion}.${minorVersion}/language/${language}.json`)
-                        );
-                    } catch (error) {
-                        resolve(null);
-                    }
-                });
+                return readJson(`h5p/libraries/${machineName}-${majorVersion}.${minorVersion}/language/${language}.json`)
+                    .catch(() => null)
             },
             listLanguages: (machineName, majorVersion, minorVersion) => {
                 return new Promise(resolve => {
@@ -191,6 +105,7 @@
                             (error, files) => {
                                 if (error) {
                                     resolve([]);
+
                                 }
                                 resolve(
                                     files.map(file => file.replace('.json', ''))
@@ -245,26 +160,15 @@
             limits: { fileSize: 50 * 1024 * 1024 }
         })
     );
-
-<<<<<<< HEAD
+    
     server.use(h5pRoute, express.static(`${path.resolve('')}/h5p`));
-=======
-server.get('/', (req, res) => {
-    if (!req.query.contentId) {
-        res.redirect(`?contentId=${shortid()}`);
-    }
-    h5pEditor.render(req.query.contentId)
-        .then(page => res.end(page));
-});
->>>>>>> 0b8fdd8e
 
     server.get('/', (req, res) => {
         if (!req.query.contentId) {
             res.redirect(`?contentId=${shortid()}`);
         }
-        h5pEditor.render().then(h5pEditorPage => {
-            res.end(h5pEditorPage);
-        });
+        h5pEditor.render(req.query.contentId)
+            .then(page => res.end(page));
     });
 
     server.get('/params', (req, res) => {
@@ -345,7 +249,6 @@
                     });
                 break;
 
-<<<<<<< HEAD
             case 'library-install':
                 h5pEditor.installLibrary(req.query.id)
                     .then(() => h5pEditor.getContentTypeCache()
@@ -355,9 +258,9 @@
                 break;
 
             case 'library-upload':
-                h5pEditor.uploadPackage(req.files.h5p.data)
-                    .then(contentId => Promise.all([
-                        h5pEditor.loadH5P(contentId),
+                h5pEditor.uploadPackage(req.query.contentId, req.files.h5p.data)
+                    .then(() => Promise.all([
+                        h5pEditor.loadH5P(req.query.contentId),
                         h5pEditor.getContentTypeCache()
                     ])
 
@@ -366,7 +269,7 @@
                                 success: true,
                                 data: {
                                     h5p: content.h5p,
-                                    content: content.params,
+                                    content: content.params.params,
                                     contentTypes
                                 }
                             })))
@@ -377,25 +280,7 @@
                 break;
         }
     });
-=======
-        case 'library-upload':
-            h5pEditor.uploadPackage(req.query.contentId, req.files.h5p.data)
-                .then(() => Promise.all([
-                    h5pEditor.loadH5P(req.query.contentId),
-                    h5pEditor.getContentTypeCache()
-                ])
-
-                    .then(([content, contentTypes]) =>
-                        res.status(200).json({
-                            success: true,
-                            data: {
-                                h5p: content.h5p,
-                                content: content.params.params,
-                                contentTypes
-                            }
-                        })))
-            break;
->>>>>>> 0b8fdd8e
+
 
     server.listen(process.env.PORT || 8080, () => {
         console.log(`server running at http://${os.hostname()}:${process.env.PORT || 8080}`);
