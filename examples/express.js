require("@babel/core");
require("@babel/register");
require("babel-polyfill");

const os = require("os");
const express = require('express');
const path = require('path');
const bodyParser = require('body-parser');
const fileUpload = require('express-fileupload');
const fsextra = require('fs-extra');
<<<<<<< HEAD
const mkdirp = require('mkdirp');
const shortid = require('shortid');

const InMemoryStorage = require('../test/mockups/in-memory-storage');
const H5PEditorConfig = require('../build/config');
const LibraryManager = require('../build/library-manager');
const ContentManager = require('../build/content-manager').default;
const FileLibraryStorage = require('../build/file-library-storage');
const User = require('../test/mockups/user');
const TranslationService = require('../build/translation-service');
const H5PEditor = require('../build');
const FileContentStorage = require('../build/file-content-storage').default;
=======
const shortid = require('shortid');

const JsonStorage = require('../src/json-storage').default;
const InMemoryStorage = require('../src/in-memory-storage');
const H5PEditorConfig = require('../src/config');
const LibraryManager = require('../src/library-manager');
const FileLibraryStorage = require('../src/file-library-storage');
const User = require('../test/mockups/user');
const TranslationService = require('../src/translation-service');
const FileStorage = require('../src/file-storage');
const H5PEditor = require('../src');
>>>>>>> b1a960d0

const start = async () => {
    const server = express();

    const config = new H5PEditorConfig(new JsonStorage(path.resolve('examples/config.json')));
    await config.load();

    const englishStrings = await fsextra.readJSON(`${path.resolve('')}/src/translations/en.json`);
<<<<<<< HEAD
    const translationService = new TranslationService(englishStrings);
    const contentManager = new ContentManager(new FileContentStorage(`${path.resolve('')}/h5p/content`));

    const h5pEditor = new H5PEditor(
        {
            loadSemantics: (machineName, majorVersion, minorVersion) => {
                return Promise.resolve(
                    require(`../h5p/libraries/${machineName}-${majorVersion}.${minorVersion}/semantics.json`)
                );
            },
            loadLibrary: (machineName, majorVersion, minorVersion) => {
                return Promise.resolve(
                    require(`../h5p/libraries/${machineName}-${majorVersion}.${minorVersion}/library.json`)
                );
            },
            saveContentFile: (contentId, field, file) => {
                return new Promise(resolve => {
                    const dir = `${path.resolve()}/h5p/content/${contentId}/content/`;
                    mkdirp(dir, () => {
                        fs.writeFile(`${dir}${file.name}`, file.data, () => {
                            resolve();
                        });
                    });
                })
            },
            saveH5P: (contentId, h5pJson) => {
                return new Promise(resolve => {
                    const dir = `${path.resolve('')}/h5p/content/${contentId}/`;
                    mkdirp(dir, () => {
                        fs.writeFile(
                            `${dir}/h5p.json`,
                            JSON.stringify(h5pJson),
                            'utf8',
                            () => {
                                resolve();
                            }
                        );
                    });
                });
            },
            loadH5PJson: contentId => {
                const dir = `${path.resolve('')}/h5p/content/${contentId}`;

                return Promise.resolve(require(`${dir}/h5p.json`));
            },
            loadContent: contentId => {
                return new Promise(resolve => {
                    const dir = `${path.resolve(
                        ''
                    )}/h5p/content/${contentId}/content`;
                    resolve(require(`${dir}/content.json`));
                });
            },
            saveContent: (contentId, content) => {
                return new Promise(resolve => {
                    const dir = `${path.resolve(
                        ''
                    )}/h5p/content/${contentId}/content`;
                    mkdirp(dir, () => {
                        fs.writeFile(
                            `${dir}/content.json`,
                            JSON.stringify(content),
                            'utf8',
                            () => {
                                resolve();
                            }
                        );
                    });
                });
            },
            loadLanguage: (machineName, majorVersion, minorVersion, language) => {
                return new Promise(resolve => {
                    try {
                        resolve(
                            require(`../h5p/libraries/${machineName}-${majorVersion}.${minorVersion}/language/${language}.json`)
                        );
                    } catch (error) {
                        resolve(null);
                    }
                });
            },
            listLanguages: (machineName, majorVersion, minorVersion) => {
                return new Promise(resolve => {
                    try {
                        fs.readdir(
                            `${path.resolve()}/h5p/libraries/${machineName}-${majorVersion}.${minorVersion}/language`,
                            (error, files) => {
                                if (error) {
                                    resolve([]);
                                }
                                resolve(
                                    files.map(file => file.replace('.json', ''))
                                );
                            }
                        );
                    } catch (err) {
                        resolve([]);
                    }
                });
            },
            saveLibraryFile: (filePath, stream) => {
                const fullPath = `h5p/libraries/${filePath}`;

                return new Promise(y => fs.mkdir(path.dirname(fullPath), { recursive: true }, y))
                    .then(() => new Promise(y =>
                        stream.pipe(fs.createWriteStream(fullPath))
                            .on('finish', y)))
            },
            saveContentFile2: (id, filePath, stream) => {
                const fullPath = `h5p/content/${id}/${filePath}`;

                return new Promise(y => fs.mkdir(path.dirname(fullPath), { recursive: true }, y))
                    .then(() => new Promise(y =>
                        stream.pipe(fs.createWriteStream(fullPath))
                            .on('finish', y)))
            }
        },
=======

    const h5pEditor = new H5PEditor(
        new FileStorage(`${path.resolve()}/h5p`),
>>>>>>> b1a960d0
        {
            baseUrl: '/h5p',
            ajaxPath: '/ajax?action=',
            libraryUrl: '/h5p/editor/', // this is confusing as it loads no library but the editor-library files (needed for the ckeditor)
            filesPath: '/h5p/content'
        },
        new InMemoryStorage(),
        config,
<<<<<<< HEAD
        libraryManager,
        contentManager,
        user,
        translationService
=======
        new LibraryManager(new FileLibraryStorage(`${path.resolve('')}/h5p/libraries`)),
        new User(),
        new TranslationService(englishStrings)
>>>>>>> b1a960d0
    );

    const h5pRoute = '/h5p';

    server.use(bodyParser.json());
    server.use(
        bodyParser.urlencoded({
            extended: true
        })
    );
    server.use(
        fileUpload({
            limits: { fileSize: 50 * 1024 * 1024 }
        })
    );

    server.use(h5pRoute, express.static(`${path.resolve('')}/h5p`));

    server.get('/', (req, res) => {
        if (!req.query.contentId) {
            res.redirect(`?contentId=${shortid()}`);
        }
        h5pEditor.render(req.query.contentId)
            .then(page => res.end(page));
    });

    server.get('/params', (req, res) => {
        h5pEditor
            .loadH5P(req.query.contentId)
            .then(content => {
                res.status(200).json(content);
            })
            .catch(() => {
                res.status(404).end();
            });
    });

    server.get('/ajax', (req, res) => {
        const { action } = req.query;
        const { majorVersion, minorVersion, machineName, language } = req.query;

        switch (action) {
            case 'content-type-cache':
                h5pEditor.getContentTypeCache().then(contentTypeCache => {
                    res.status(200).json(contentTypeCache);
                });
                break;

            case 'libraries':
                h5pEditor
                    .getLibraryData(
                        machineName,
                        majorVersion,
                        minorVersion,
                        language
                    )
                    .then(library => {
                        res.status(200).json(library);
                    });
                break;

            default:
                res.status(400).end();
                break;
        }
    });

    server.post('/', (req, res) => {
        h5pEditor
            .saveH5P(
                req.query.contentId,
                req.body.params.params,
                req.body.params.metadata,
                req.body.library
            )
            .then(() => {
                res.status(200).end();
            });
    });

    server.post('/ajax', (req, res) => {
        const { action } = req.query;
        switch (action) {

            case 'libraries':
                h5pEditor.getLibraryOverview(req.body.libraries).then(libraries => {
                    res.status(200).json(libraries);
                });
                break;

            case 'files':
                h5pEditor
                    .saveContentFile(
                        req.body.contentId === '0'
                            ? req.query.contentId
                            : req.body.contentId,
                        JSON.parse(req.body.field),
                        req.files.file
                    )
                    .then(response => {
                        res.status(200).json(response);
                    });
                break;

            case 'library-install':
                h5pEditor.installLibrary(req.query.id)
                    .then(() => h5pEditor.getContentTypeCache()
                        .then(contentTypeCache => {
                            res.status(200).json({ success: true, data: contentTypeCache });
                        }))
                break;

            case 'library-upload':
                h5pEditor.uploadPackage(req.query.contentId, req.files.h5p.data)
                    .then(() => Promise.all([
                        h5pEditor.loadH5P(req.query.contentId),
                        h5pEditor.getContentTypeCache()
                    ])

                        .then(([content, contentTypes]) =>
                            res.status(200).json({
                                success: true,
                                data: {
                                    h5p: content.h5p,
                                    content: content.params.params,
                                    contentTypes
                                }
                            })))
                break;

            default:
                res.status(500).end('NOT IMPLEMENTED');
                break;
        }
    });

    server.listen(process.env.PORT || 8080, () => {
<<<<<<< HEAD
        console.log(`server running at http://${os.hostname()}:${process.env.PORT || 8080}`);
=======
        console.log(`server running at http://localhost:${process.env.PORT || 8080}`);
>>>>>>> b1a960d0
    });
}

start();<|MERGE_RESOLUTION|>--- conflicted
+++ resolved
@@ -2,38 +2,24 @@
 require("@babel/register");
 require("babel-polyfill");
 
-const os = require("os");
 const express = require('express');
 const path = require('path');
 const bodyParser = require('body-parser');
 const fileUpload = require('express-fileupload');
 const fsextra = require('fs-extra');
-<<<<<<< HEAD
-const mkdirp = require('mkdirp');
 const shortid = require('shortid');
 
-const InMemoryStorage = require('../test/mockups/in-memory-storage');
+const JsonStorage = require('../build/json-storage').default;
+const InMemoryStorage = require('../build/in-memory-storage');
 const H5PEditorConfig = require('../build/config');
 const LibraryManager = require('../build/library-manager');
-const ContentManager = require('../build/content-manager').default;
 const FileLibraryStorage = require('../build/file-library-storage');
 const User = require('../test/mockups/user');
 const TranslationService = require('../build/translation-service');
+const FileStorage = require('../build/file-storage');
 const H5PEditor = require('../build');
 const FileContentStorage = require('../build/file-content-storage').default;
-=======
-const shortid = require('shortid');
-
-const JsonStorage = require('../src/json-storage').default;
-const InMemoryStorage = require('../src/in-memory-storage');
-const H5PEditorConfig = require('../src/config');
-const LibraryManager = require('../src/library-manager');
-const FileLibraryStorage = require('../src/file-library-storage');
-const User = require('../test/mockups/user');
-const TranslationService = require('../src/translation-service');
-const FileStorage = require('../src/file-storage');
-const H5PEditor = require('../src');
->>>>>>> b1a960d0
+const ContentManager = require('../build/content-manager').default;
 
 const start = async () => {
     const server = express();
@@ -42,129 +28,9 @@
     await config.load();
 
     const englishStrings = await fsextra.readJSON(`${path.resolve('')}/src/translations/en.json`);
-<<<<<<< HEAD
-    const translationService = new TranslationService(englishStrings);
-    const contentManager = new ContentManager(new FileContentStorage(`${path.resolve('')}/h5p/content`));
-
-    const h5pEditor = new H5PEditor(
-        {
-            loadSemantics: (machineName, majorVersion, minorVersion) => {
-                return Promise.resolve(
-                    require(`../h5p/libraries/${machineName}-${majorVersion}.${minorVersion}/semantics.json`)
-                );
-            },
-            loadLibrary: (machineName, majorVersion, minorVersion) => {
-                return Promise.resolve(
-                    require(`../h5p/libraries/${machineName}-${majorVersion}.${minorVersion}/library.json`)
-                );
-            },
-            saveContentFile: (contentId, field, file) => {
-                return new Promise(resolve => {
-                    const dir = `${path.resolve()}/h5p/content/${contentId}/content/`;
-                    mkdirp(dir, () => {
-                        fs.writeFile(`${dir}${file.name}`, file.data, () => {
-                            resolve();
-                        });
-                    });
-                })
-            },
-            saveH5P: (contentId, h5pJson) => {
-                return new Promise(resolve => {
-                    const dir = `${path.resolve('')}/h5p/content/${contentId}/`;
-                    mkdirp(dir, () => {
-                        fs.writeFile(
-                            `${dir}/h5p.json`,
-                            JSON.stringify(h5pJson),
-                            'utf8',
-                            () => {
-                                resolve();
-                            }
-                        );
-                    });
-                });
-            },
-            loadH5PJson: contentId => {
-                const dir = `${path.resolve('')}/h5p/content/${contentId}`;
-
-                return Promise.resolve(require(`${dir}/h5p.json`));
-            },
-            loadContent: contentId => {
-                return new Promise(resolve => {
-                    const dir = `${path.resolve(
-                        ''
-                    )}/h5p/content/${contentId}/content`;
-                    resolve(require(`${dir}/content.json`));
-                });
-            },
-            saveContent: (contentId, content) => {
-                return new Promise(resolve => {
-                    const dir = `${path.resolve(
-                        ''
-                    )}/h5p/content/${contentId}/content`;
-                    mkdirp(dir, () => {
-                        fs.writeFile(
-                            `${dir}/content.json`,
-                            JSON.stringify(content),
-                            'utf8',
-                            () => {
-                                resolve();
-                            }
-                        );
-                    });
-                });
-            },
-            loadLanguage: (machineName, majorVersion, minorVersion, language) => {
-                return new Promise(resolve => {
-                    try {
-                        resolve(
-                            require(`../h5p/libraries/${machineName}-${majorVersion}.${minorVersion}/language/${language}.json`)
-                        );
-                    } catch (error) {
-                        resolve(null);
-                    }
-                });
-            },
-            listLanguages: (machineName, majorVersion, minorVersion) => {
-                return new Promise(resolve => {
-                    try {
-                        fs.readdir(
-                            `${path.resolve()}/h5p/libraries/${machineName}-${majorVersion}.${minorVersion}/language`,
-                            (error, files) => {
-                                if (error) {
-                                    resolve([]);
-                                }
-                                resolve(
-                                    files.map(file => file.replace('.json', ''))
-                                );
-                            }
-                        );
-                    } catch (err) {
-                        resolve([]);
-                    }
-                });
-            },
-            saveLibraryFile: (filePath, stream) => {
-                const fullPath = `h5p/libraries/${filePath}`;
-
-                return new Promise(y => fs.mkdir(path.dirname(fullPath), { recursive: true }, y))
-                    .then(() => new Promise(y =>
-                        stream.pipe(fs.createWriteStream(fullPath))
-                            .on('finish', y)))
-            },
-            saveContentFile2: (id, filePath, stream) => {
-                const fullPath = `h5p/content/${id}/${filePath}`;
-
-                return new Promise(y => fs.mkdir(path.dirname(fullPath), { recursive: true }, y))
-                    .then(() => new Promise(y =>
-                        stream.pipe(fs.createWriteStream(fullPath))
-                            .on('finish', y)))
-            }
-        },
-=======
 
     const h5pEditor = new H5PEditor(
         new FileStorage(`${path.resolve()}/h5p`),
->>>>>>> b1a960d0
         {
             baseUrl: '/h5p',
             ajaxPath: '/ajax?action=',
@@ -172,17 +38,11 @@
             filesPath: '/h5p/content'
         },
         new InMemoryStorage(),
-        config,
-<<<<<<< HEAD
-        libraryManager,
-        contentManager,
-        user,
-        translationService
-=======
+        config,        
         new LibraryManager(new FileLibraryStorage(`${path.resolve('')}/h5p/libraries`)),
+        new ContentManager(new FileContentStorage(`${path.resolve('')}/h5p/content`)),
         new User(),
         new TranslationService(englishStrings)
->>>>>>> b1a960d0
     );
 
     const h5pRoute = '/h5p';
@@ -296,9 +156,9 @@
                 break;
 
             case 'library-upload':
-                h5pEditor.uploadPackage(req.query.contentId, req.files.h5p.data)
-                    .then(() => Promise.all([
-                        h5pEditor.loadH5P(req.query.contentId),
+                h5pEditor.uploadPackage(req.files.h5p.data)
+                    .then((contentId) => Promise.all([
+                        h5pEditor.loadH5P(contentId),
                         h5pEditor.getContentTypeCache()
                     ])
 
@@ -320,11 +180,7 @@
     });
 
     server.listen(process.env.PORT || 8080, () => {
-<<<<<<< HEAD
-        console.log(`server running at http://${os.hostname()}:${process.env.PORT || 8080}`);
-=======
         console.log(`server running at http://localhost:${process.env.PORT || 8080}`);
->>>>>>> b1a960d0
     });
 }
 
