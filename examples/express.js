require("@babel/register");
require("babel-polyfill");

const express = require('express');
const path = require('path');
const bodyParser = require('body-parser');
const fileUpload = require('express-fileupload');
const fs = require('fs');
const fsextra = require('fs-extra');
const mkdirp = require('mkdirp');
const InMemoryStorage = require('../test/mockups/in-memory-storage');
const H5PEditorConfig = require('../build/config');
const shortid = require('shortid');
const LibraryManager = require('../src/library-manager');
const FileLibraryStorage = require('../src/file-library-storage');
const User = require('../test/mockups/user');
const TranslationService = require('../src/translation-service');
const H5PEditor = require('../build');

const start = async () => {
    const server = express();

    const valueStorage = new InMemoryStorage();
    const config = new H5PEditorConfig(valueStorage);
    config.uuid = '8de62c47-f335-42f6-909d-2d8f4b7fb7f5';
    const libraryManager = new LibraryManager(new FileLibraryStorage(
        `${path.resolve('')}/h5p/libraries`
    ));
    const user = new User();
    const englishStrings = await fsextra.readJSON(`${path.resolve('')}/src/translations/en.json`);
    const translationService = new TranslationService(englishStrings);

    const h5pEditor = new H5PEditor(
        {
            loadSemantics: (machineName, majorVersion, minorVersion) => {
                return Promise.resolve(
                    require(`../h5p/libraries/${machineName}-${majorVersion}.${minorVersion}/semantics.json`)
                );
            },
            loadLibrary: (machineName, majorVersion, minorVersion) => {
                return Promise.resolve(
                    require(`../h5p/libraries/${machineName}-${majorVersion}.${minorVersion}/library.json`)
                );
            },
            saveContentFile: (contentId, field, file) => {
                return new Promise(resolve => {
                    const dir = `${path.resolve()}/h5p/content/${contentId}/content/`;
                    mkdirp(dir, mkdirp_error => {
                        fs.writeFile(`${dir}${file.name}`, file.data, error => {
                            resolve();
                        });
                    });
                });
            },
            saveH5P: (contentId, h5pJson) => {
                return new Promise(resolve => {
                    const dir = `${path.resolve('')}/h5p/content/${contentId}/`;
                    mkdirp(dir, () => {
                        fs.writeFile(
                            `${dir}/h5p.json`,
                            JSON.stringify(h5pJson),
                            'utf8',
                            () => {
                                resolve();
                            }
                        );
                    });
                });
            },
            loadH5PJson: contentId => {
                const dir = `${path.resolve('')}/h5p/content/${contentId}`;

                return Promise.resolve(require(`${dir}/h5p.json`));
            },
            loadContent: contentId => {
                return new Promise(resolve => {
                    const dir = `${path.resolve(
                        ''
                    )}/h5p/content/${contentId}/content`;
                    resolve(require(`${dir}/content.json`));
                });
            },
            saveContent: (contentId, content) => {
                return new Promise(resolve => {
                    const dir = `${path.resolve(
                        ''
                    )}/h5p/content/${contentId}/content`;
                    mkdirp(dir, () => {
                        fs.writeFile(
                            `${dir}/content.json`,
                            JSON.stringify(content),
                            'utf8',
                            () => {
                                resolve();
                            }
                        );
                    });
                });
            },
            loadLanguage: (machineName, majorVersion, minorVersion, language) => {
                return new Promise(resolve => {
                    try {
                        resolve(
                            require(`../h5p/libraries/${machineName}-${majorVersion}.${minorVersion}/language/${language}.json`)
                        );
                    } catch (error) {
                        resolve(null);
                    }
                });
            },
            listLanguages: (machineName, majorVersion, minorVersion) => {
                return new Promise(resolve => {
                    try {
                        fs.readdir(
                            `${path.resolve()}/h5p/libraries/${machineName}-${majorVersion}.${minorVersion}/language`,
                            (error, files) => {
                                if (error) {
                                    return resolve([]);
                                }
                                resolve(
                                    files.map(file => file.replace('.json', ''))
                                );
                            }
                        );
                    } catch (err) {
                        resolve([]);
                    }
                });
            }
        },
        {
            baseUrl: '/h5p',
            ajaxPath: '/ajax?action=',
            libraryUrl: '/h5p/editor/', // this is confusing as it loads no library but the editor-library files (needed for the ckeditor)
            filesPath: '/h5p/content'
        },
<<<<<<< HEAD
        valueStorage,
        config,
        libraryManager,
        user,
        translationService
    );
=======
        listLanguages: (machineName, majorVersion, minorVersion) => {
            return new Promise(resolve => {
                try {
                    fs.readdir(
                        `${path.resolve()}/h5p/libraries/${machineName}-${majorVersion}.${minorVersion}/language`,
                        (error, files) => {
                            if (error) {
                                return resolve([]);
                            }
                            resolve(
                                files.map(file => file.replace('.json', ''))
                            );
                        }
                    );
                } catch (err) {
                    resolve([]);
                }
            });
        },
        saveLibraryFile: (filePath, stream) => {
            const fullPath = `h5p/libraries/${filePath}`;

            return new Promise(y => fs.mkdir(path.dirname(fullPath), { recursive: true }, y))
                .then(() => new Promise(y =>
                    stream.pipe(fs.createWriteStream(fullPath))
                        .on('finish', y)))
        },
        saveContentFile: (id, filePath, stream) => {
            const fullPath = `h5p/content/${id}/${filePath}`;

            return new Promise(y => fs.mkdir(path.dirname(fullPath), { recursive: true }, y))
                .then(() => new Promise(y =>
                    stream.pipe(fs.createWriteStream(fullPath))
                        .on('finish', y)))
        }
    },
    {
        baseUrl: '/h5p',
        ajaxPath: '/ajax?action=',
        libraryUrl: '/h5p/editor/', // this is confusing as it loads no library but the editor-library files (needed for the ckeditor)
        filesPath: '/h5p/content'
    },
    valueStorage,
    config,
    libraryManager,
    user
);

const h5pRoute = '/h5p';

server.use(bodyParser.json());
server.use(
    bodyParser.urlencoded({
        extended: true
    })
);
server.use(
    fileUpload({
        limits: { fileSize: 50 * 1024 * 1024 }
    })
);

server.use(h5pRoute, express.static(`${path.resolve('')}/h5p`));

server.get('/', (req, res) => {
    if (!req.query.contentId) {
        return res.redirect(`?contentId=${shortid()}`);
    }
    h5pEditor.render().then(h5pEditorPage => {
        res.end(h5pEditorPage);
    });
});
>>>>>>> f671cfbb

    const h5pRoute = '/h5p';

    server.use(bodyParser.json());
    server.use(
        bodyParser.urlencoded({
            extended: true
        })
    );
    server.use(
        fileUpload({
            limits: { fileSize: 50 * 1024 * 1024 }
        })
    );

    server.use(h5pRoute, express.static(`${path.resolve('')}/h5p`));

    server.get('/', (req, res) => {
        if (!req.query.contentId) {
            return res.redirect(`?contentId=${shortid()}`);
        }
        h5pEditor.render().then(h5pEditorPage => {
            res.end(h5pEditorPage);
        });
    });

    server.get('/params', (req, res) => {
        h5pEditor
            .loadH5P(req.query.contentId)
            .then(content => {
                res.status(200).json(content);
            })
            .catch(() => {
                res.status(404).end();
            });
    });

    server.get('/ajax', (req, res) => {
        const { action } = req.query;
        const { majorVersion, minorVersion, machineName, language } = req.query;

        switch (action) {
            case 'content-type-cache':
                h5pEditor.getContentTypeCache().then(contentTypeCache => {
                    res.status(200).json(contentTypeCache);
                });
<<<<<<< HEAD
                break;

            case 'libraries':
                h5pEditor
                    .getLibraryData(
                        machineName,
                        majorVersion,
                        minorVersion,
                        language
                    )
                    .then(library => {
                        res.status(200).json(library);
                    });
                break;

            default:
                res.status(400).end();
                break;
        }
    });

    server.post('/', (req, res) => {
        h5pEditor
            .saveH5P(
                req.query.contentId,
                req.body.params.params,
                req.body.params.metadata,
                req.body.library
            )
            .then(() => {
                res.status(200).end();
            });
    });

    server.post('/ajax', (req, res) => {
        const { action } = req.query;
        switch (action) {
            case 'libraries':
                h5pEditor.getLibraryOverview(req.body.libraries).then(libraries => {
                    res.status(200).json(libraries);
                });
                break;
            case 'files':
                h5pEditor
                    .saveContentFile(
                        req.body.contentId === '0'
                            ? req.query.contentId
                            : req.body.contentId,
                        JSON.parse(req.body.field),
                        req.files.file
                    )
                    .then(response => {
                        res.status(200).json(response);
                    });
                break;
            case 'library-install':
                // check if editor token is valid (argument 1, machine name is argument 2)

                h5pEditor.installLibrary(req.query.id)
                    .then(response => {
                        res.status(200).json(response);
                    });
                break;
            default:
                res.status(500).end('NOT IMPLEMENTED');
                break;
        }
    });

    server.listen(process.env.PORT || 8080, () => {
        console.log('server running at ', process.env.PORT || 8080);
    });
}

start();
=======
            break;

        default:
            res.status(400).end();
            break;
    }
});

server.post('/', (req, res) => {
    h5pEditor
        .saveH5P(
            req.query.contentId,
            req.body.params.params,
            req.body.params.metadata,
            req.body.library
        )
        .then(() => {
            res.status(200).end();
        });
});

server.post('/ajax', (req, res) => {
    const { action } = req.query;
    switch (action) {

        case 'libraries':
            h5pEditor.getLibraryOverview(req.body.libraries).then(libraries => {
                res.status(200).json(libraries);
            });
            break;

        case 'files':
            h5pEditor
                .saveContentFile(
                    req.body.contentId === '0'
                        ? req.query.contentId
                        : req.body.contentId,
                    JSON.parse(req.body.field),
                    req.files.file
                )
                .then(response => {
                    res.status(200).json(response);
                });
            break;

        case 'library-install':
            h5pEditor.installLibrary(req.query.id)
                .then(() => h5pEditor.getContentTypeCache()
                    .then(contentTypeCache => {
                        res.status(200).json({ success: true, data: contentTypeCache });
                    }))
            break;

        case 'library-upload':
            h5pEditor.uploadPackage(req.files.h5p.data)
                .then(contentId => Promise.all([
                    h5pEditor.loadH5P(contentId),
                    h5pEditor.getContentTypeCache()
                ])

                    .then(([content, contentTypes]) =>
                        res.status(200).json({
                            success: true,
                            data: {
                                h5p: content.h5p,
                                content: content.params,
                                contentTypes
                            }
                        })))
            break;

        default:
            res.status(500).end('NOT IMPLEMENTED');
            break;
    }
});

server.listen(process.env.PORT || 8080, () => {
    console.log('server running at ', process.env.PORT || 8080);
});
>>>>>>> f671cfbb
<|MERGE_RESOLUTION|>--- conflicted
+++ resolved
@@ -126,6 +126,22 @@
                         resolve([]);
                     }
                 });
+            },
+            saveLibraryFile: (filePath, stream) => {
+                const fullPath = `h5p/libraries/${filePath}`;
+
+                return new Promise(y => fs.mkdir(path.dirname(fullPath), { recursive: true }, y))
+                    .then(() => new Promise(y =>
+                        stream.pipe(fs.createWriteStream(fullPath))
+                            .on('finish', y)))
+            },
+            saveContentFile: (id, filePath, stream) => {
+                const fullPath = `h5p/content/${id}/${filePath}`;
+
+                return new Promise(y => fs.mkdir(path.dirname(fullPath), { recursive: true }, y))
+                    .then(() => new Promise(y =>
+                        stream.pipe(fs.createWriteStream(fullPath))
+                            .on('finish', y)))
             }
         },
         {
@@ -134,87 +150,12 @@
             libraryUrl: '/h5p/editor/', // this is confusing as it loads no library but the editor-library files (needed for the ckeditor)
             filesPath: '/h5p/content'
         },
-<<<<<<< HEAD
         valueStorage,
         config,
         libraryManager,
         user,
         translationService
     );
-=======
-        listLanguages: (machineName, majorVersion, minorVersion) => {
-            return new Promise(resolve => {
-                try {
-                    fs.readdir(
-                        `${path.resolve()}/h5p/libraries/${machineName}-${majorVersion}.${minorVersion}/language`,
-                        (error, files) => {
-                            if (error) {
-                                return resolve([]);
-                            }
-                            resolve(
-                                files.map(file => file.replace('.json', ''))
-                            );
-                        }
-                    );
-                } catch (err) {
-                    resolve([]);
-                }
-            });
-        },
-        saveLibraryFile: (filePath, stream) => {
-            const fullPath = `h5p/libraries/${filePath}`;
-
-            return new Promise(y => fs.mkdir(path.dirname(fullPath), { recursive: true }, y))
-                .then(() => new Promise(y =>
-                    stream.pipe(fs.createWriteStream(fullPath))
-                        .on('finish', y)))
-        },
-        saveContentFile: (id, filePath, stream) => {
-            const fullPath = `h5p/content/${id}/${filePath}`;
-
-            return new Promise(y => fs.mkdir(path.dirname(fullPath), { recursive: true }, y))
-                .then(() => new Promise(y =>
-                    stream.pipe(fs.createWriteStream(fullPath))
-                        .on('finish', y)))
-        }
-    },
-    {
-        baseUrl: '/h5p',
-        ajaxPath: '/ajax?action=',
-        libraryUrl: '/h5p/editor/', // this is confusing as it loads no library but the editor-library files (needed for the ckeditor)
-        filesPath: '/h5p/content'
-    },
-    valueStorage,
-    config,
-    libraryManager,
-    user
-);
-
-const h5pRoute = '/h5p';
-
-server.use(bodyParser.json());
-server.use(
-    bodyParser.urlencoded({
-        extended: true
-    })
-);
-server.use(
-    fileUpload({
-        limits: { fileSize: 50 * 1024 * 1024 }
-    })
-);
-
-server.use(h5pRoute, express.static(`${path.resolve('')}/h5p`));
-
-server.get('/', (req, res) => {
-    if (!req.query.contentId) {
-        return res.redirect(`?contentId=${shortid()}`);
-    }
-    h5pEditor.render().then(h5pEditorPage => {
-        res.end(h5pEditorPage);
-    });
-});
->>>>>>> f671cfbb
 
     const h5pRoute = '/h5p';
 
@@ -261,20 +202,6 @@
                 h5pEditor.getContentTypeCache().then(contentTypeCache => {
                     res.status(200).json(contentTypeCache);
                 });
-<<<<<<< HEAD
-                break;
-
-            case 'libraries':
-                h5pEditor
-                    .getLibraryData(
-                        machineName,
-                        majorVersion,
-                        minorVersion,
-                        language
-                    )
-                    .then(library => {
-                        res.status(200).json(library);
-                    });
                 break;
 
             default:
@@ -299,11 +226,13 @@
     server.post('/ajax', (req, res) => {
         const { action } = req.query;
         switch (action) {
+
             case 'libraries':
                 h5pEditor.getLibraryOverview(req.body.libraries).then(libraries => {
                     res.status(200).json(libraries);
                 });
                 break;
+
             case 'files':
                 h5pEditor
                     .saveContentFile(
@@ -317,14 +246,33 @@
                         res.status(200).json(response);
                     });
                 break;
+
             case 'library-install':
-                // check if editor token is valid (argument 1, machine name is argument 2)
-
                 h5pEditor.installLibrary(req.query.id)
-                    .then(response => {
-                        res.status(200).json(response);
-                    });
-                break;
+                    .then(() => h5pEditor.getContentTypeCache()
+                        .then(contentTypeCache => {
+                            res.status(200).json({ success: true, data: contentTypeCache });
+                        }))
+                break;
+
+            case 'library-upload':
+                h5pEditor.uploadPackage(req.files.h5p.data)
+                    .then(contentId => Promise.all([
+                        h5pEditor.loadH5P(contentId),
+                        h5pEditor.getContentTypeCache()
+                    ])
+
+                        .then(([content, contentTypes]) =>
+                            res.status(200).json({
+                                success: true,
+                                data: {
+                                    h5p: content.h5p,
+                                    content: content.params,
+                                    contentTypes
+                                }
+                            })))
+                break;
+
             default:
                 res.status(500).end('NOT IMPLEMENTED');
                 break;
@@ -336,86 +284,4 @@
     });
 }
 
-start();
-=======
-            break;
-
-        default:
-            res.status(400).end();
-            break;
-    }
-});
-
-server.post('/', (req, res) => {
-    h5pEditor
-        .saveH5P(
-            req.query.contentId,
-            req.body.params.params,
-            req.body.params.metadata,
-            req.body.library
-        )
-        .then(() => {
-            res.status(200).end();
-        });
-});
-
-server.post('/ajax', (req, res) => {
-    const { action } = req.query;
-    switch (action) {
-
-        case 'libraries':
-            h5pEditor.getLibraryOverview(req.body.libraries).then(libraries => {
-                res.status(200).json(libraries);
-            });
-            break;
-
-        case 'files':
-            h5pEditor
-                .saveContentFile(
-                    req.body.contentId === '0'
-                        ? req.query.contentId
-                        : req.body.contentId,
-                    JSON.parse(req.body.field),
-                    req.files.file
-                )
-                .then(response => {
-                    res.status(200).json(response);
-                });
-            break;
-
-        case 'library-install':
-            h5pEditor.installLibrary(req.query.id)
-                .then(() => h5pEditor.getContentTypeCache()
-                    .then(contentTypeCache => {
-                        res.status(200).json({ success: true, data: contentTypeCache });
-                    }))
-            break;
-
-        case 'library-upload':
-            h5pEditor.uploadPackage(req.files.h5p.data)
-                .then(contentId => Promise.all([
-                    h5pEditor.loadH5P(contentId),
-                    h5pEditor.getContentTypeCache()
-                ])
-
-                    .then(([content, contentTypes]) =>
-                        res.status(200).json({
-                            success: true,
-                            data: {
-                                h5p: content.h5p,
-                                content: content.params,
-                                contentTypes
-                            }
-                        })))
-            break;
-
-        default:
-            res.status(500).end('NOT IMPLEMENTED');
-            break;
-    }
-});
-
-server.listen(process.env.PORT || 8080, () => {
-    console.log('server running at ', process.env.PORT || 8080);
-});
->>>>>>> f671cfbb
+start();