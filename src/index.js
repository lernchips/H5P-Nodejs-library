--- conflicted
+++ resolved
@@ -56,10 +56,10 @@
             });
     }
 
-<<<<<<< HEAD
     getContentTypeCache() {
         return this.contentTypeRepository.get();
-=======
+    }
+
     getLibraryOverview(libraries) {
         return Promise.all(
             libraries.map(libraryName => {
@@ -96,13 +96,6 @@
             majorVersion: libraryName.split(' ')[1].split('.')[0],
             minorVersion: libraryName.split(' ')[1].split('.')[1]
         };
-    }
-
-    contentTypeCache() {
-        return new Promise(resolve => {
-            resolve(this.defaultContentTypeCache);
-        });
->>>>>>> 3cf85b09
     }
 
     _coreScripts() {
