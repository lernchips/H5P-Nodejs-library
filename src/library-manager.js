--- conflicted
+++ resolved
@@ -86,12 +86,8 @@
         try {
             const libraryMetadata = await this._libraryStorage.getJsonFile(library, "library.json");
             libraryMetadata.libraryId = await this.getId(library);
-<<<<<<< HEAD
             return libraryMetadata;
-        } catch {
-=======
         } catch (ignored) {
->>>>>>> 609c1b45
             return undefined;
         }
     }
@@ -189,7 +185,7 @@
     async loadLanguage(library, language) {
         try {
             return await this._libraryStorage.getJsonFile(library, path.join("language", `${language}.json`));
-        } catch {
+        } catch (ignored) {
             return null;
         }
     }
